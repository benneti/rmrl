--- conflicted
+++ resolved
@@ -22,14 +22,11 @@
 from rmscene import Pen, PenColor, Point, SceneLineItemBlock, TreeNodeBlock, read_blocks
 from svglib.svglib import svg2rlg
 
-from . import pens
+from . import lines, pens
+# use for v4 and v5
+from .lines import Layer, Segment, Stroke, getVersion
 from .constants import DISPLAY, PDFHEIGHT, PDFWIDTH, PTPERPX, TEMPLATE_PATH
-<<<<<<< HEAD
 from .pens.highlighter import HighlighterPen
-
-=======
-from .lines import Layer, Segment, Stroke
->>>>>>> ac26d825
 
 log = logging.getLogger(__name__)
 
@@ -66,31 +63,32 @@
 
         # Try to load template
         self.template = None
-<<<<<<< HEAD
-        template_names = []
-        pagedatapath = '{ID}.pagedata'
-        if source.exists(pagedatapath):
-            with source.open(pagedatapath, 'r') as f:
-                template_names = f.read().splitlines()
-
-        if template_names:
-            # I have encountered an issue with some PDF files, where the
-            # rM won't save the page template for later pages. In this
-            # case, just take the last-available page template, which
-            # is usually 'Blank'.
-            try:
-                template_name = template_names[self.num] # pages with different templates
-            except IndexError:
-                template_name = template_name = [min(self.num, len(template_names) - 1)]
-                
+        # v4 and v5
+        ver = getVersion(self.source)
+        if ver == 6:
             template_path = TEMPLATE_PATH / f'{template_name}.svg'
-            if template_name != "Blank" and template_path.exists():
+            if template_name != 'Blank' and template_path.exists():
                 self.template = str(template_path)
-=======
-        template_path = TEMPLATE_PATH / f'{template_name}.svg'
-        if template_name != 'Blank' and template_path.exists():
-            self.template = str(template_path)
->>>>>>> ac26d825
+        else:
+            template_names = []
+            pagedatapath = '{ID}.pagedata'
+            if source.exists(pagedatapath):
+                with source.open(pagedatapath, 'r') as f:
+                    template_names = f.read().splitlines()
+
+            if template_names:
+                # I have encountered an issue with some PDF files, where the
+                # rM won't save the page template for later pages. In this
+                # case, just take the last-available page template, which
+                # is usually 'Blank'.
+                try:
+                    template_name = template_names[self.num] # pages with different templates
+                except IndexError:
+                    template_name = template_name = [min(self.num, len(template_names) - 1)]
+
+                template_path = TEMPLATE_PATH / f'{template_name}.svg'
+                if template_name != "Blank" and template_path.exists():
+                    self.template = str(template_path)
 
         # Load layers
         self.layers = []
@@ -108,6 +106,7 @@
             annotations.append(layer.get_grouped_annotations())
         return annotations
 
+    # v6
     def get_layers(self, source):
         blocks = read_blocks(source)
 
@@ -165,7 +164,12 @@
         # Load reMy version of page layers
         pagelayers = None
         with self.source.open(self.rmpath, 'rb') as f:
-            pagelayers = self.get_layers(f)
+            ver = getVersion(self.source)
+            if ver == 6:
+                pagelayers = self.get_layers(f)
+            else:
+                # handles unsupported versions
+                _, pagelayers = lines.readLines(f)
 
         # Load page layers of highlights
         if self.highlightdict:
@@ -176,7 +180,14 @@
 
         # Load layer data
         for i in range(0, len(pagelayers)):
-            layerstrokes, layer_name = pagelayers[i]
+            if ver == 6:
+                layerstrokes, layer_name = pagelayers[i]
+            else:
+                layerstrokes = pagelayers[i]
+                try:
+                    layer_name = self.metadict['layers'][i]['name']
+                except:
+                    layer_name = 'Layer ' + str(i+1)
 
             layer = DocumentPageLayer(self, name=layer_name)
             layer.strokes = layerstrokes
@@ -233,17 +244,13 @@
 
         # pen colors
         self.colors = [
-<<<<<<< HEAD
-            #QSettings().value('pane/notebooks/export_pdf_blackink'),
-            #QSettings().value('pane/notebooks/export_pdf_grayink'),
-            #QSettings().value('pane/notebooks/export_pdf_whiteink')
             # Colors described as: name on rM (rendered color)
             (56/255, 57/255, 56/255),    # black (very dark grey)
             (0.5, 0.5, 0.5),             # grey  (light grey)
             (1, 1, 1),                   # white (white)
-            (None, None, None),
-            (None, None, None),
-            (None, None, None),
+            (1, 1, 0),
+            (0, 1, 0),
+            (1, 0, 1),
             (52/255, 120/255, 247/255),  # blue  (unnoticeably pastel blue)
             (228/255, 95/255, 89/255)    # red   (slightly pinkish red)
         ]
@@ -257,16 +264,6 @@
             (248/255, 241/255, 36/255),  # yellow (yellow)
             (183/255, 248/255, 73/255),  # green  (yellowish green)
             (248/255, 79/255, 145/255)   # pink   (reddish pink)
-=======
-            (0, 0, 0),
-            (0.5, 0.5, 0.5),
-            (1, 1, 1),
-            (1, 1, 0),
-            (0, 1, 0),
-            (1, 0, 1),
-            (0, 0, 1),
-            (1, 0, 0),
->>>>>>> ac26d825
         ]
 
         # Set this from the calling func
